--- conflicted
+++ resolved
@@ -29,11 +29,6 @@
 scanners.c
 *.zip
 bstrlib.txt
-<<<<<<< HEAD
-commonmark.dSYM/*
-commonmark
 build
-=======
 cmark.dSYM/*
-cmark
->>>>>>> f4702fd1
+cmark