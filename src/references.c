#include "stmd.h"
#include "utf8.h"
#include "references.h"
#include "inlines.h"

static unsigned int
refhash(const unsigned char *link_ref)
{
	unsigned int hash = 0;

	while (*link_ref)
		hash = (*link_ref++) + (hash << 6) + (hash << 16) - hash;

	return hash;
}

static void reference_free(reference *ref)
{
    if(ref != NULL) {
	    free(ref->label);
    	free(ref->url);
	    free(ref->title);
    	free(ref);
    }
}

// normalize reference:  collapse internal whitespace to single space,
// remove leading/trailing whitespace, case fold
// Return NULL if the reference name is actually empty (i.e. composed
// solely from whitespace)
static unsigned char *normalize_reference(chunk *ref)
{
	strbuf normalized = GH_BUF_INIT;
	unsigned char *result;

    if(ref == NULL)
        return NULL;

	if (ref->len == 0)
		return NULL;

	utf8proc_case_fold(&normalized, ref->data, ref->len);
	strbuf_trim(&normalized);
	strbuf_normalize_whitespace(&normalized);

	result = strbuf_detach(&normalized);
	assert(result);

	if (result[0] == '\0') {
		free(result);
		return NULL;
	}
	
	return result;
}

static void add_reference(reference_map *map, reference* ref)
{
	reference *t = ref->next = map->table[ref->hash % REFMAP_SIZE];

	while (t) {
		if (t->hash == ref->hash &&
		    !strcmp((char *)t->label, (char *)ref->label)) {
			reference_free(ref);
			return;
		}

		t = t->next;
	}

	map->table[ref->hash % REFMAP_SIZE] = ref;
}

extern void reference_create(reference_map *map, chunk *label, chunk *url, chunk *title)
{
	reference *ref;
	unsigned char *reflabel = normalize_reference(label);

	/* empty reference name, or composed from only whitespace */
	if (reflabel == NULL)
		return;

	ref = calloc(1, sizeof(*ref));
    if(ref != NULL) {
        ref->label = reflabel;
        ref->hash = refhash(ref->label);
        ref->url = clean_url(url);
        ref->title = clean_title(title);
        ref->next = NULL;

        add_reference(map, ref);
    }
}

// Returns reference if refmap contains a reference with matching
// label, otherwise NULL.
reference* reference_lookup(reference_map *map, chunk *label)
{
	reference *ref = NULL;
	unsigned char *norm;
	unsigned int hash;

	if (map == NULL)
		return NULL;

	norm = normalize_reference(label);
	if (norm == NULL)
		return NULL;

	hash = refhash(norm);
	ref = map->table[hash % REFMAP_SIZE];

	while (ref) {
		if (ref->hash == hash &&
		    !strcmp((char *)ref->label, (char *)norm))
			break;
		ref = ref->next;
	}

	free(norm);
	return ref;
}

void reference_map_free(reference_map *map)
{
	unsigned int i;

    if(map == NULL)
        return;

	for (i = 0; i < REFMAP_SIZE; ++i) {
		reference *ref = map->table[i];
		reference *next;

		while (ref) {
			next = ref->next;
			reference_free(ref);
			ref = next;
		}
	}

	free(map);
}

reference_map *reference_map_new(void)
{
<<<<<<< HEAD
	reference_map *map = malloc(sizeof(reference_map));
	memset(map, 0x0, sizeof(reference_map));
	return map;
}
=======
    return calloc(1, sizeof(reference_map));
}
>>>>>>> 0350e2dd
<|MERGE_RESOLUTION|>--- conflicted
+++ resolved
@@ -144,12 +144,5 @@
 
 reference_map *reference_map_new(void)
 {
-<<<<<<< HEAD
-	reference_map *map = malloc(sizeof(reference_map));
-	memset(map, 0x0, sizeof(reference_map));
-	return map;
-}
-=======
     return calloc(1, sizeof(reference_map));
-}
->>>>>>> 0350e2dd
+}