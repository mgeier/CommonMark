--- conflicted
+++ resolved
@@ -1,8 +1,4 @@
-<<<<<<< HEAD
-CFLAGS?=-g -O3 -Wall -Wextra -std=c99 -Isrc $(OPTFLAGS)
-=======
 CFLAGS?=-g -O3 -Wall -Wextra -std=c99 -Isrc -Wno-missing-field-initializers $(OPTFLAGS)
->>>>>>> c006aece
 LDFLAGS?=-g -O3 -Wall -Werror
 SRCDIR?=src
 DATADIR?=data
